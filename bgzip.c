/* The MIT License

   Copyright (c) 2008 Broad Institute / Massachusetts Institute of Technology

   Permission is hereby granted, free of charge, to any person obtaining a copy
   of this software and associated documentation files (the "Software"), to deal
   in the Software without restriction, including without limitation the rights
   to use, copy, modify, merge, publish, distribute, sublicense, and/or sell
   copies of the Software, and to permit persons to whom the Software is
   furnished to do so, subject to the following conditions:

   The above copyright notice and this permission notice shall be included in
   all copies or substantial portions of the Software.

   THE SOFTWARE IS PROVIDED "AS IS", WITHOUT WARRANTY OF ANY KIND, EXPRESS OR
   IMPLIED, INCLUDING BUT NOT LIMITED TO THE WARRANTIES OF MERCHANTABILITY,
   FITNESS FOR A PARTICULAR PURPOSE AND NONINFRINGEMENT. IN NO EVENT SHALL THE
   AUTHORS OR COPYRIGHT HOLDERS BE LIABLE FOR ANY CLAIM, DAMAGES OR OTHER
   LIABILITY, WHETHER IN AN ACTION OF CONTRACT, TORT OR OTHERWISE, ARISING FROM,
   OUT OF OR IN CONNECTION WITH THE SOFTWARE OR THE USE OR OTHER DEALINGS IN
   THE SOFTWARE.
*/

#include <stdlib.h>
#include <string.h>
#include <stdio.h>
#include <fcntl.h>
#include <unistd.h>
#include <errno.h>
#include <stdarg.h>
#include <sys/select.h>
#include <sys/stat.h>
#include <htslib/bgzf.h>

static const int WINDOW_SIZE = 64 * 1024;

static int bgzip_main_usage()
{
	fprintf(stderr, "\n");
	fprintf(stderr, "Usage:   bgzip [options] [file] ...\n\n");
	fprintf(stderr, "Options: -c        write on standard output, keep original files unchanged\n");
	fprintf(stderr, "         -d        decompress\n");
	fprintf(stderr, "         -f        overwrite files without asking\n");
	fprintf(stderr, "         -I FILE   name of the index file [file.gz.gzi]\n");
	fprintf(stderr, "         -i        compress and create BGZF index\n");
	fprintf(stderr, "         -r        (re)index bgzipped file\n");
	fprintf(stderr, "         -b INT    decompress at virtual (uncompressed) file pointer INT (0 based)\n");
	fprintf(stderr, "         -s INT    decompress INT bytes in the uncompressed file\n");
	fprintf(stderr, "         -h        give this help\n");
	fprintf(stderr, "\n");
	return 1;
}

static int write_open(const char *fn, int is_forced)
{
	int fd = -1;
	char c;
	if (!is_forced) {
		if ((fd = open(fn, O_WRONLY | O_CREAT | O_TRUNC | O_EXCL, 0666)) < 0 && errno == EEXIST) {
			fprintf(stderr, "[bgzip] %s already exists; do you wish to overwrite (y or n)? ", fn);
			if ( scanf("%c", &c) != 1 ) c = 'n';
			if (c != 'Y' && c != 'y') {
				fprintf(stderr, "[bgzip] not overwritten\n");
				exit(1);
			}
		}
	}
	if (fd < 0) {
		if ((fd = open(fn, O_WRONLY | O_CREAT | O_TRUNC, 0666)) < 0) {
			fprintf(stderr, "[bgzip] %s: Fail to write\n", fn);
			exit(1);
		}
	}
	return fd;
}

static void error(const char *format, ...)
{
<<<<<<< HEAD
    fprintf(stderr, "Error: %d\n", fp->errcode);
    exit(1);
=======
    va_list ap;
    va_start(ap, format);
    vfprintf(stderr, format, ap);
    va_end(ap);
    exit(-1);
>>>>>>> 0f9a0888
}

int main(int argc, char **argv)
{
	int c, compress, pstdout, is_forced, index = 0, reindex = 0;
	BGZF *fp;
	void *buffer;
	long start, end, size;
    char *index_fname = NULL;

	compress = 1; pstdout = 0; start = 0; size = -1; end = -1; is_forced = 0;
	while((c  = getopt(argc, argv, "cdh?fb:s:iI:r")) >= 0){
		switch(c){
		case 'd': compress = 0; break;
		case 'c': pstdout = 1; break;
		case 'b': start = atol(optarg); compress = 0; pstdout = 1; break;
		case 's': size = atol(optarg); pstdout = 1; break;
		case 'f': is_forced = 1; break;
        case 'i': index = 1; break;
        case 'I': index_fname = optarg; break;
        case 'r': reindex = 1; compress = 0; break;
		case 'h': 
        case '?': return bgzip_main_usage();
		}
	}
	if (size >= 0) end = start + size;
	if (end >= 0 && end < start) {
		fprintf(stderr, "[bgzip] Illegal region: [%ld, %ld]\n", start, end);
		return 1;
	}
	if (compress == 1) {
		struct stat sbuf;
		int f_src = fileno(stdin);
		int f_dst = fileno(stdout);

		if ( argc>optind )
		{
			if ( stat(argv[optind],&sbuf)<0 ) 
			{ 
				fprintf(stderr, "[bgzip] %s: %s\n", strerror(errno), argv[optind]);
				return 1; 
			}

			if ((f_src = open(argv[optind], O_RDONLY)) < 0) {
				fprintf(stderr, "[bgzip] %s: %s\n", strerror(errno), argv[optind]);
				return 1;
			}

			if (pstdout)
				f_dst = fileno(stdout);
			else
			{
				char *name = malloc(strlen(argv[optind]) + 5);
				strcpy(name, argv[optind]);
				strcat(name, ".gz");
				f_dst = write_open(name, is_forced);
				if (f_dst < 0) return 1;
				free(name);
			}
		}
		else if (!pstdout && isatty(fileno((FILE *)stdout)) )
			return bgzip_main_usage();
        else if ( index && !index_fname )
        {
            fprintf(stderr, "[bgzip] Index file name expected when writing to stdout\n");
            return 1;
        }

<<<<<<< HEAD
		fp = bgzf_dopen(f_dst, "w");
=======
		fp = bgzf_fdopen(f_dst, "w");
        if ( index ) bgzf_index_build_init(fp);
>>>>>>> 0f9a0888
		buffer = malloc(WINDOW_SIZE);
		while ((c = read(f_src, buffer, WINDOW_SIZE)) > 0)
			if (bgzf_write(fp, buffer, c) < 0) error("Could not write %d bytes: Error %d\n", c, fp->errcode);
		// f_dst will be closed here
        if ( index ) 
        {
            if ( index_fname ) bgzf_index_dump(fp, index_fname, NULL);
            else bgzf_index_dump(fp, argv[optind], ".gz.gzi");
        }
		if (bgzf_close(fp) < 0) error("Close failed: Error %d", fp->errcode);
		if (argc > optind && !pstdout) unlink(argv[optind]);
		free(buffer);
		close(f_src);
		return 0;
	}
    else if ( reindex )
    {
        if ( argc>optind )
        {
			fp = bgzf_open(argv[optind], "r");
            if ( !fp ) error("[bgzip] Could not open file: %s\n", argv[optind]);
        }
        else
        {
            if ( !index_fname ) error("[bgzip] Index file name expected when reading from stdin\n");
            fp = bgzf_fdopen(fileno(stdin), "r");
        	if ( !fp ) error("[bgzip] Could not read from stdin: %s\n", strerror(errno));
        }

        buffer = malloc(BGZF_BLOCK_SIZE);
        bgzf_index_build_init(fp);
        int ret;
        while ( (ret=bgzf_read(fp, buffer, BGZF_BLOCK_SIZE))>0 ) ;
        free(buffer);
        if ( ret<0 ) error("Is the file gzipped or bgzipped? The latter is required for indexing.\n");
 
        if ( index_fname )
            bgzf_index_dump(fp, index_fname, NULL);
        else 
            bgzf_index_dump(fp, argv[optind], ".gzi");

        if ( bgzf_close(fp)<0 ) error("Close failed: Error %d\n",fp->errcode);
        return 0;
    }
    else
    {
		struct stat sbuf;
		int f_dst;

		if ( argc>optind )
		{
			if ( stat(argv[optind],&sbuf)<0 )
			{
				fprintf(stderr, "[bgzip] %s: %s\n", strerror(errno), argv[optind]);
				return 1;
			}
			char *name;
			int len = strlen(argv[optind]);
			if ( strcmp(argv[optind]+len-3,".gz") )
			{
				fprintf(stderr, "[bgzip] %s: unknown suffix -- ignored\n", argv[optind]);
				return 1;
			}
			fp = bgzf_open(argv[optind], "r");
			if (fp == NULL) {
				fprintf(stderr, "[bgzip] Could not open file: %s\n", argv[optind]);
				return 1;
			}

			if (pstdout) {
				f_dst = fileno(stdout);
			}
			else {
				name = strdup(argv[optind]);
				name[strlen(name) - 3] = '\0';
				f_dst = write_open(name, is_forced);
				free(name);
			}
		}
		else if (!pstdout && isatty(fileno((FILE *)stdin)) )
			return bgzip_main_usage();
		else
		{
			f_dst = fileno(stdout);
			fp = bgzf_dopen(fileno(stdin), "r");
			if (fp == NULL) {
				fprintf(stderr, "[bgzip] Could not read from stdin: %s\n", strerror(errno));
				return 1;
			}
		}
        buffer = malloc(WINDOW_SIZE);
        if ( start>0 )
        {
            if ( bgzf_index_load(fp, argv[optind], ".gzi") < 0 ) error("Could not load index: %s.gzi\n", argv[optind]);
            if ( bgzf_useek(fp, start, SEEK_SET) < 0 ) error("Could not seek to %d-th (uncompressd) byte\n", start);
        }
        while (1) {
            if (end < 0) c = bgzf_read(fp, buffer, WINDOW_SIZE);
            else c = bgzf_read(fp, buffer, (end - start > WINDOW_SIZE)? WINDOW_SIZE:(end - start));
            if (c == 0) break;
            if (c < 0) error("Could not read %d bytes: Error %d\n", (end - start > WINDOW_SIZE)? WINDOW_SIZE:(end - start), fp->errcode);
            start += c;
            if ( write(f_dst, buffer, c) != c ) error("Could not write %d bytes\n", c);
            if (end >= 0 && start >= end) break;
        }
        free(buffer);
        if (bgzf_close(fp) < 0) error("Close failed: Error %d\n",fp->errcode);
        if (!pstdout) unlink(argv[optind]);
        return 0;
	}
    return 0;
}<|MERGE_RESOLUTION|>--- conflicted
+++ resolved
@@ -76,16 +76,11 @@
 
 static void error(const char *format, ...)
 {
-<<<<<<< HEAD
-    fprintf(stderr, "Error: %d\n", fp->errcode);
-    exit(1);
-=======
     va_list ap;
     va_start(ap, format);
     vfprintf(stderr, format, ap);
     va_end(ap);
     exit(-1);
->>>>>>> 0f9a0888
 }
 
 int main(int argc, char **argv)
@@ -154,12 +149,8 @@
             return 1;
         }
 
-<<<<<<< HEAD
-		fp = bgzf_dopen(f_dst, "w");
-=======
 		fp = bgzf_fdopen(f_dst, "w");
         if ( index ) bgzf_index_build_init(fp);
->>>>>>> 0f9a0888
 		buffer = malloc(WINDOW_SIZE);
 		while ((c = read(f_src, buffer, WINDOW_SIZE)) > 0)
 			if (bgzf_write(fp, buffer, c) < 0) error("Could not write %d bytes: Error %d\n", c, fp->errcode);
@@ -244,7 +235,7 @@
 		else
 		{
 			f_dst = fileno(stdout);
-			fp = bgzf_dopen(fileno(stdin), "r");
+			fp = bgzf_fdopen(fileno(stdin), "r");
 			if (fp == NULL) {
 				fprintf(stderr, "[bgzip] Could not read from stdin: %s\n", strerror(errno));
 				return 1;
