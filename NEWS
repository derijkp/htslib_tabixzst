Noteworthy changes in release 1.3.2  (13 September 2016)

<<<<<<< HEAD
* New errmod_cal(), probaln_glocal(), sam_cap_mapq(), and sam_prob_realn()
  functions, previously internal to SAMtools, have been added to HTSlib.

* The iRODS file access plugin has been moved to a separate repository.
  Configure no longer has a --with-irods option; instead build the plugin
  found at <https://github.com/samtools/htslib-plugins>.

=======
* Corrected bin calculation when converting directly from CRAM to BAM.
  Previously a small fraction of converted reads would fail Picard's
  validation with "bin field of BAM record does not equal value computed"
  (SAMtools issue #574).
>>>>>>> 6bed35a3

* Plugins can now signal to HTSlib which of RTLD_LOCAL and RTLD_GLOBAL
  they wish to be opened with -- previously they were always RTLD_LOCAL.


Noteworthy changes in release 1.3.1  (22 April 2016)

* Improved error checking and reporting, especially of I/O errors when
  writing output files (#17, #315, PR #271, PR #317).

* Build fixes for 32-bit systems; be sure to run configure to enable
  large file support and access to 2GiB+ files.

* Numerous VCF parsing fixes (#321, #322, #323, #324, #325; PR #370).
  Particular thanks to Kostya Kortchinsky of the Google Security Team
  for testing and numerous input parsing bug reports.

* HTSlib now prints an informational message when initially creating a
  CRAM reference cache in the default location under your $HOME directory.
  (No message is printed if you are using $REF_CACHE to specify a location.)

* Avoided rare race condition when caching downloaded CRAM reference sequence
  files, by using distinctive names for temporary files (in addition to O_EXCL,
  which has always been used).  Occasional corruption would previously occur
  when multiple tools were simultaneously caching the same reference sequences
  on an NFS filesystem that did not support O_EXCL (PR #320).

* Prevented race condition in file access plugin loading (PR #341).

* Fixed mpileup memory leak, so no more "[bam_plp_destroy] memory leak [...]
  Continue anyway" warning messages (#299).

* Various minor CRAM fixes.

* Fixed documentation problems #348 and #358.


Noteworthy changes in release 1.3  (15 December 2015)

* Files can now be accessed via HTTPS and Amazon S3 in addition to HTTP
  and FTP, when HTSlib is configured to use libcurl for network file access
  rather than the included basic knetfile networking.

* HTSlib can be built to use remote access hFILE backends (such as iRODS
  and libcurl) via a plugin mechanism.  This allows other backends to be
  easily added and facilitates building tools that use HTSlib, as they
  don't need to be linked with the backends' various required libraries.

* When writing CRAM output, sam_open() etc now default to writing CRAM v3.0
  rather than v2.1.

* fai_build() and samtools faidx now accept initial whitespace in ">"
  headers (e.g., "> chr1 description" is taken to refer to "chr1").

* tabix --only-header works again (was broken in 1.2.x; #249).

* HTSlib's configure script and Makefile now fully support the standard
  convention of allowing CC/CPPFLAGS/CFLAGS/LDFLAGS/LIBS to be overridden
  as needed.  Previously the Makefile listened to $(LDLIBS) instead; if you
  were overriding that, you should now override LIBS rather than LDLIBS.

* Fixed bugs #168, #172, #176, #197, #206, #225, #245, #265, #295, and #296.


Noteworthy changes in release 1.2.1  (3 February 2015)

* Reinstated hts_file_type() and FT_* macros, which were available until 1.1
  but briefly removed in 1.2.  This function is deprecated and will be removed
  in a future release -- you should use hts_detect_format() etc instead


Noteworthy changes in release 1.2  (2 February 2015)

* HTSlib now has a configure script which checks your build environment
  and allows for selection of optional extras.  See INSTALL for details

* By default, reference sequences are fetched from the EBI CRAM Reference
  Registry and cached in your $HOME cache directory.  This behaviour can
  be controlled by setting REF_PATH and REF_CACHE enviroment variables
  (see the samtools(1) man page for details)

* Numerous CRAM improvements:
  - Support for CRAM v3.0, an upcoming revision to CRAM supporting
    better compression and per-container checksums
  - EOF checking for v2.1 and v3.0 (similar to checking BAM EOF blocks)
  - Non-standard values for PNEXT and TLEN fields are now preserved
  - hts_set_fai_filename() now provides a reference file when encoding
  - Generated read names are now numbered from 1, rather than being
    labelled 'slice:record-in-slice'
  - Multi-threading and speed improvements

* New htsfile command for identifying file formats, and corresponding
  file format detection APIs

* New tabix --regions FILE, --targets FILE options for filtering via BED files

* Optional iRODS file access, disabled by default.  Configure with --with-irods
  to enable accessing iRODS data objects directly via 'irods:DATAOBJ'

* All occurences of 2^29 in the source have been eliminated, so indexing
  and querying against reference sequences larger than 512Mbp works (when
  using CSI indices)

* Support for plain GZIP compression in various places

* VCF header editing speed improvements

* Added seq_nt16_int[] (equivalent to the samtools API's bam_nt16_nt4_table)

* Reinstated faidx_fetch_nseq(), which was accidentally removed from 1.1.
  Now faidx_fetch_nseq() and faidx_nseq() are equivalent; eventually
  faidx_fetch_nseq() will be deprecated and removed [#156]

* Fixed bugs #141, #152, #155, #158, #159, and various memory leaks<|MERGE_RESOLUTION|>--- conflicted
+++ resolved
@@ -1,6 +1,5 @@
-Noteworthy changes in release 1.3.2  (13 September 2016)
+Noteworthy changes in release 1.4
 
-<<<<<<< HEAD
 * New errmod_cal(), probaln_glocal(), sam_cap_mapq(), and sam_prob_realn()
   functions, previously internal to SAMtools, have been added to HTSlib.
 
@@ -8,12 +7,13 @@
   Configure no longer has a --with-irods option; instead build the plugin
   found at <https://github.com/samtools/htslib-plugins>.
 
-=======
+
+Noteworthy changes in release 1.3.2  (13 September 2016)
+
 * Corrected bin calculation when converting directly from CRAM to BAM.
   Previously a small fraction of converted reads would fail Picard's
   validation with "bin field of BAM record does not equal value computed"
   (SAMtools issue #574).
->>>>>>> 6bed35a3
 
 * Plugins can now signal to HTSlib which of RTLD_LOCAL and RTLD_GLOBAL
   they wish to be opened with -- previously they were always RTLD_LOCAL.
