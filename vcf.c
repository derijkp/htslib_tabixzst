--- conflicted
+++ resolved
@@ -1796,17 +1796,10 @@
             } \
         }
         switch (type) {
-<<<<<<< HEAD
-            case BCF_BT_INT8:  BRANCH(int8_t,  p[j]==bcf_int8_missing,  p[j]==bcf_int8_vector_end,  kputw(p[j], s)); break;
-            case BCF_BT_INT16: BRANCH(int16_t, p[j]==bcf_int16_missing, p[j]==bcf_int16_vector_end, kputw(p[j], s)); break;
-            case BCF_BT_INT32: BRANCH(int32_t, p[j]==bcf_int32_missing, p[j]==bcf_int32_vector_end, kputw(p[j], s)); break;
-            case BCF_BT_FLOAT: BRANCH(float,   bcf_float_is_missing(p[j]), bcf_float_is_vector_end(p[j]), kputd(p[j], s)); break;
-=======
             case BCF_BT_INT8:  BRANCH(int8_t,  le_to_i8, v==bcf_int8_missing,  v==bcf_int8_vector_end,  kputw(v, s)); break;
             case BCF_BT_INT16: BRANCH(int16_t, le_to_i16, v==bcf_int16_missing, v==bcf_int16_vector_end, kputw(v, s)); break;
             case BCF_BT_INT32: BRANCH(int32_t, le_to_i32, v==bcf_int32_missing, v==bcf_int32_vector_end, kputw(v, s)); break;
-            case BCF_BT_FLOAT: BRANCH(float,   le_to_float, bcf_float_is_missing(v), bcf_float_is_vector_end(v), ksprintf(s, "%g", v)); break;
->>>>>>> 70622cff
+            case BCF_BT_FLOAT: BRANCH(float,   le_to_float, bcf_float_is_missing(v), bcf_float_is_vector_end(v), kputd(v, s)); break;
             default: fprintf(stderr,"todo: type %d\n", type); exit(1); break;
         }
         #undef BRANCH
