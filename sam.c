--- conflicted
+++ resolved
@@ -4,9 +4,9 @@
 #include <errno.h>
 #include <ctype.h>
 #include <zlib.h>
-#include "htslib/cram/cram.h"
 #include "htslib/sam.h"
 #include "htslib/bgzf.h"
+#include "htslib/cram/cram.h"
 #include "hfile.h"
 
 #include "htslib/khash.h"
@@ -364,7 +364,7 @@
 	const char *q, *r, *p;
 	khash_t(s2i) *d;
 	d = kh_init(s2i);
-	for (p = text; p && *p; ++p) {
+	for (p = text; *p; ++p) {
 		if (strncmp(p, "@SQ", 3) == 0) {
 			char *sn = 0;
 			int ln = -1;
@@ -400,9 +400,9 @@
 bam_hdr_t *sam_hdr_read(htsFile *fp)
 {
 	if (fp->is_bin) {
-		return bam_hdr_read((BGZF*)fp->fp);
+		return bam_hdr_read(fp->fp.bgzf);
 	} else if (fp->is_cram) {
-		return cram_header_to_bam(((cram_fd *)fp->fp)->header);
+		return cram_header_to_bam(fp->fp.cram->header);
 	} else {
 		kstring_t str;
 		bam_hdr_t *h;
@@ -416,19 +416,15 @@
 		h = sam_hdr_parse(str.l, str.s);
 		h->l_text = str.l; h->text = str.s;
 		return h;
-<<<<<<< HEAD
-	} else return bam_hdr_read(fp->fp.bgzf);
-=======
-	}
->>>>>>> 265e2e79
+	}
 }
 
 int sam_hdr_write(htsFile *fp, const bam_hdr_t *h)
 {
 	if (fp->is_bin) {
-		bam_hdr_write((BGZF*)fp->fp, h);
+		bam_hdr_write(fp->fp.bgzf, h);
 	} else if (fp->is_cram) {
-		cram_fd *fd = (cram_fd *)fp->fp;
+		cram_fd *fd = fp->fp.cram;
 		fd->header = bam_header_to_cram((bam_hdr_t *)h);
 		return cram_write_SAM_hdr(fd, fd->header);
 	} else {
@@ -444,13 +440,8 @@
 				hwrite(fp->fp.hfile, fp->line.s, fp->line.l);
 			}
 		}
-<<<<<<< HEAD
 		hflush(fp->fp.hfile);
-	} else bam_hdr_write(fp->fp.bgzf, h);
-=======
-		fflush((FILE*)fp->fp);
-	}
->>>>>>> 265e2e79
+	}
 	return 0;
 }
 
@@ -638,9 +629,9 @@
 int sam_read1(htsFile *fp, bam_hdr_t *h, bam1_t *b)
 {
 	if (fp->is_bin) {
-		return bam_read1((BGZF*)fp->fp, b);
+		return bam_read1(fp->fp.bgzf, b);
 	} else if (fp->is_cram) {
-		return cram_get_bam_seq((cram_fd *)fp->fp, &b);
+		return cram_get_bam_seq(fp->fp.cram, &b);
 	} else {
 		int ret;
 err_recover:
@@ -656,11 +647,7 @@
 			if (h->ignore_sam_err) goto err_recover;
 		}
 		return ret;
-<<<<<<< HEAD
-	} else return bam_read1(fp->fp.bgzf, b);
-=======
-	}
->>>>>>> 265e2e79
+	}
 }
 
 int sam_format1(const bam_hdr_t *h, const bam1_t *b, kstring_t *str)
@@ -742,19 +729,15 @@
 int sam_write1(htsFile *fp, const bam_hdr_t *h, const bam1_t *b)
 {
 	if (fp->is_bin) {
-		return bam_write1((BGZF*)fp->fp, b);
+		return bam_write1(fp->fp.bgzf, b);
 	} else if (fp->is_cram) {
-		return cram_put_bam_seq((cram_fd *)fp->fp, (bam1_t *)b);
+		return cram_put_bam_seq(fp->fp.cram, (bam1_t *)b);
 	} else {
 		sam_format1(h, b, &fp->line);
 		hwrite(fp->fp.hfile, fp->line.s, fp->line.l);
 		hputc('\n', fp->fp.hfile);
 		return fp->line.l + 1;
-<<<<<<< HEAD
-	} else return bam_write1(fp->fp.bgzf, b);
-=======
-	}
->>>>>>> 265e2e79
+	}
 }
 
 /************************
