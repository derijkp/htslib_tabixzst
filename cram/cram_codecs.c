--- conflicted
+++ resolved
@@ -516,24 +516,16 @@
         if (cram_not_enough_bits(in, c->beta.nbits * n))
             return -1;
 
-<<<<<<< HEAD
 	if (out)
-	    for (i = 0, n = *out_size; i < n; i++)
+	    for (i = 0; i < n; i++)
 		out[i] = get_bits_MSB(in, c->beta.nbits) - c->beta.offset;
 	else
-	    for (i = 0, n = *out_size; i < n; i++)
+	    for (i = 0; i < n; i++)
 		get_bits_MSB(in, c->beta.nbits);
     } else {
 	if (out)
-	    for (i = 0, n = *out_size; i < n; i++)
+	    for (i = 0; i < n; i++)
 		out[i] = -c->beta.offset;
-=======
-	for (i = 0; i < n; i++)
-	    out[i] = get_bits_MSB(in, c->beta.nbits) - c->beta.offset;
-    } else {
-	for (i = 0; i < n; i++)
-	    out[i] = -c->beta.offset;
->>>>>>> 7bf85c25
     }
 
     return 0;
@@ -1573,7 +1565,7 @@
     c->store = cram_byte_array_len_encode_store;
 
     c->e_byte_array_len.len_codec = cram_encoder_init(e->len_encoding,
-						      st, E_INT, 
+						      st, E_INT,
 						      e->len_dat,
 						      version);
     c->e_byte_array_len.val_codec = cram_encoder_init(e->val_encoding,
